"""
Convenience decorators for use in fabfiles.
"""
from __future__ import with_statement

from functools import wraps
<<<<<<< HEAD
from fabric.state import env,output
from fabric.utils import abort,indent,warn,args2str
=======
from types import StringTypes

from fabric import tasks
from .context_managers import settings


def task(func):
    """
    Decorator declaring the wrapped function as a :ref:`new-style task <new-style-tasks>`.
    """
    return tasks.WrappedCallableTask(func)

>>>>>>> 7cca9bef

def hosts(*host_list):
    """
    Decorator defining which host or hosts to execute the wrapped function on.

    For example, the following will ensure that, barring an override on the
    command line, ``my_func`` will be run on ``host1``, ``host2`` and
    ``host3``, and with specific users on ``host1`` and ``host3``::

        @hosts('user1@host1', 'host2', 'user2@host3')
        def my_func():
            pass

    `~fabric.decorators.hosts` may be invoked with either an argument list
    (``@hosts('host1')``, ``@hosts('host1', 'host2')``) or a single, iterable
    argument (``@hosts(['host1', 'host2'])``).

    Note that this decorator actually just sets the function's ``.hosts``
    attribute, which is then read prior to executing the function.

    .. versionchanged:: 0.9.2
        Allow a single, iterable argument (``@hosts(iterable)``) to be used
        instead of requiring ``@hosts(*iterable)``.
    """

    def attach_hosts(func):
        @wraps(func)
        def inner_decorator(*args, **kwargs):
            return func(*args, **kwargs)
        _hosts = host_list
        # Allow for single iterable argument as well as *args
        if len(_hosts) == 1 and not isinstance(_hosts[0], StringTypes):
            _hosts = _hosts[0]
        inner_decorator.hosts = list(_hosts)
        return inner_decorator
    return attach_hosts


def roles(*role_list):
    """
    Decorator defining a list of role names, used to look up host lists.

    A role is simply defined as a key in `env` whose value is a list of one or
    more host connection strings. For example, the following will ensure that,
    barring an override on the command line, ``my_func`` will be executed
    against the hosts listed in the ``webserver`` and ``dbserver`` roles::

        env.roledefs.update({
            'webserver': ['www1', 'www2'],
            'dbserver': ['db1']
        })

        @roles('webserver', 'dbserver')
        def my_func():
            pass

    As with `~fabric.decorators.hosts`, `~fabric.decorators.roles` may be
    invoked with either an argument list or a single, iterable argument.
    Similarly, this decorator uses the same mechanism as
    `~fabric.decorators.hosts` and simply sets ``<function>.roles``.

    .. versionchanged:: 0.9.2
        Allow a single, iterable argument to be used (same as
        `~fabric.decorators.hosts`).
    """
    def attach_roles(func):
        @wraps(func)
        def inner_decorator(*args, **kwargs):
            return func(*args, **kwargs)
        _roles = role_list
        # Allow for single iterable argument as well as *args
        if len(_roles) == 1 and not isinstance(_roles[0], StringTypes):
            _roles = _roles[0]
        inner_decorator.roles = list(_roles)
        return inner_decorator
    return attach_roles


def runs_once(func):
    """
    Decorator preventing wrapped function from running more than once.

    By keeping internal state, this decorator allows you to mark a function
    such that it will only run once per Python interpreter session, which in
    typical use means "once per invocation of the ``fab`` program".

    Any function wrapped with this decorator will silently fail to execute the
    2nd, 3rd, ..., Nth time it is called, and will return the value of the
    original run.
    """
    @wraps(func)
    def decorated(*args, **kwargs):
<<<<<<< HEAD
        if hasattr(decorated, 'has_run'):
            return
        else:
            decorated.has_run = True
            return func(*args, **kwargs)
    return decorated


def fabricop(func):
    """
    Decorator defining a fabric operation to be used in fabfiles.

    For example, the following will ensure that, when ``my_fabricop`` is called 
    without ``my_var`` under a :func:`warnings_only<fabric.context_managers.warnings_only>`
    scope, the execution is not terminated and is simply logged as a warning::
    
        @fabricop
        def my_fabricop(**kwargs):
            if 'my_var' not in kwargs.keys():
                raise AttributeError("my_var not defined")
        with warnings_only():
            my_fabricop()

    .. note::
        This is a convenience decorator for people writing internal operations
        or :mod:`contrib<fabric.contrib>` libraries for fabric. It is meant to 
        ensure that all fabric operations that users will apply in their fabfiles 
        behave consistently.
    """
    err_func = env.warn_only and warn or abort
    @wraps(func)
    def function_handler(*args,**kwargs):
        try:
            if output.running:
                print("[%s] %s: %s" % \
                      (env.host_string, func.__name__, args2str(*args,**kwargs)))
            return func(*args,**kwargs)
        except Exception,e:
            if hasattr(e, 'strerror'):
                underlying_msg = e.strerror
            else:
                underlying_msg = e
            err_func("%s %s\n\nUnderlying exception message:\n%s" % (
                  func.__name__,
                  args2str(*args,**kwargs),
                  indent(underlying_msg)
                ))
        
    function_handler.wrapped = func
    return function_handler
=======
        if not hasattr(decorated, 'return_value'):
            decorated.return_value = func(*args, **kwargs)
        return decorated.return_value
    return decorated


def with_settings(**kw_settings):
    """
    Decorator equivalent of ``fabric.context_managers.settings``.

    Allows you to wrap an entire function as if it was called inside a block
    with the ``settings`` context manager. This may be useful if you know you
    want a given setting applied to an entire function body, or wish to
    retrofit old code without indenting everything.

    For example, to turn aborts into warnings for an entire task function::

        @with_settings(warn_only=True)
        def foo():
            ...

    .. seealso:: `~fabric.context_managers.settings`
    .. versionadded:: 1.1
    """
    def outer(func):
        def inner(*args, **kwargs):
            with settings(**kw_settings):
                return func(*args, **kwargs)
        return inner
    return outer
>>>>>>> 7cca9bef
<|MERGE_RESOLUTION|>--- conflicted
+++ resolved
@@ -4,10 +4,6 @@
 from __future__ import with_statement
 
 from functools import wraps
-<<<<<<< HEAD
-from fabric.state import env,output
-from fabric.utils import abort,indent,warn,args2str
-=======
 from types import StringTypes
 
 from fabric import tasks
@@ -20,7 +16,6 @@
     """
     return tasks.WrappedCallableTask(func)
 
->>>>>>> 7cca9bef
 
 def hosts(*host_list):
     """
@@ -113,58 +108,6 @@
     """
     @wraps(func)
     def decorated(*args, **kwargs):
-<<<<<<< HEAD
-        if hasattr(decorated, 'has_run'):
-            return
-        else:
-            decorated.has_run = True
-            return func(*args, **kwargs)
-    return decorated
-
-
-def fabricop(func):
-    """
-    Decorator defining a fabric operation to be used in fabfiles.
-
-    For example, the following will ensure that, when ``my_fabricop`` is called 
-    without ``my_var`` under a :func:`warnings_only<fabric.context_managers.warnings_only>`
-    scope, the execution is not terminated and is simply logged as a warning::
-    
-        @fabricop
-        def my_fabricop(**kwargs):
-            if 'my_var' not in kwargs.keys():
-                raise AttributeError("my_var not defined")
-        with warnings_only():
-            my_fabricop()
-
-    .. note::
-        This is a convenience decorator for people writing internal operations
-        or :mod:`contrib<fabric.contrib>` libraries for fabric. It is meant to 
-        ensure that all fabric operations that users will apply in their fabfiles 
-        behave consistently.
-    """
-    err_func = env.warn_only and warn or abort
-    @wraps(func)
-    def function_handler(*args,**kwargs):
-        try:
-            if output.running:
-                print("[%s] %s: %s" % \
-                      (env.host_string, func.__name__, args2str(*args,**kwargs)))
-            return func(*args,**kwargs)
-        except Exception,e:
-            if hasattr(e, 'strerror'):
-                underlying_msg = e.strerror
-            else:
-                underlying_msg = e
-            err_func("%s %s\n\nUnderlying exception message:\n%s" % (
-                  func.__name__,
-                  args2str(*args,**kwargs),
-                  indent(underlying_msg)
-                ))
-        
-    function_handler.wrapped = func
-    return function_handler
-=======
         if not hasattr(decorated, 'return_value'):
             decorated.return_value = func(*args, **kwargs)
         return decorated.return_value
@@ -194,5 +137,4 @@
             with settings(**kw_settings):
                 return func(*args, **kwargs)
         return inner
-    return outer
->>>>>>> 7cca9bef
+    return outer