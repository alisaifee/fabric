--- conflicted
+++ resolved
@@ -5,11 +5,6 @@
 
 import sys
 import textwrap
-<<<<<<< HEAD
-from string import Template
-from itertools import chain
-=======
->>>>>>> 7cca9bef
 
 def abort(msg):
     """
@@ -173,16 +168,10 @@
     .. versionadded:: 0.9.2
     .. seealso:: `~fabric.utils.puts`
     """
-<<<<<<< HEAD
-    sys.stdout.write(text)
-    sys.stdout.flush()
-
-=======
     return puts(text=text, show_prefix=show_prefix, end=end, flush=flush)
 
 
 def handle_prompt_abort():
     import fabric.state
     if fabric.state.env.abort_on_prompts:
-        abort("Needed to prompt, but abort-on-prompts was set to True!")
->>>>>>> 7cca9bef
+        abort("Needed to prompt, but abort-on-prompts was set to True!")