--- conflicted
+++ resolved
@@ -57,7 +57,6 @@
     output = prefix + output
     return output
 
-<<<<<<< HEAD
 def args2str(*args,**kwargs):
     """
     pretty printer to be used for a functions arguments spec. Usage::
@@ -105,7 +104,7 @@
     from state import env
     return eval_str_template_sub( s, lookups = [env] if not lookups \
                                   else lookups )
-=======
+
 
 def fastprint(text):
     """
@@ -115,4 +114,4 @@
     """
     sys.stdout.write(text)
     sys.stdout.flush()
->>>>>>> 8556ace3
+
