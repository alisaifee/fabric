--- conflicted
+++ resolved
@@ -216,15 +216,11 @@
     'sudo_prefix': "sudo -S -p '%s' ",
     'again_prompt': 'Sorry, try again.\n',
     'use_shell': True,
-<<<<<<< HEAD
     'roledefs': {},
-    'cwd': '',
     'path': '',
     'path_behavior': 'append',
-=======
     'user': None,
     'version': get_version(),
->>>>>>> 652b430a
 })
 
 # Add in option defaults
