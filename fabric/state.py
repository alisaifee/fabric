"""
Internal shared-state variables such as config settings and host lists.
"""

import os
import sys
from optparse import make_option

from fabric.network import HostConnectionCache, ssh
from fabric.version import get_version
from fabric.utils import _AliasDict, _AttributeDict


#
# Win32 flag
#

# Impacts a handful of platform specific behaviors. Note that Cygwin's Python
# is actually close enough to "real" UNIXes that it doesn't need (or want!) to
# use PyWin32 -- so we only test for literal Win32 setups (vanilla Python,
# ActiveState etc) here.
win32 = (sys.platform == 'win32')


#
# Environment dictionary - support structures
#

# By default, if the user (including code using Fabric as a library) doesn't
# set the username, we obtain the currently running username and use that.
def _get_system_username():
    """
    Obtain name of current system user, which will be default connection user.
    """
<<<<<<< HEAD
    if not win32:
        import pwd
        return pwd.getpwuid(os.getuid())[0]
    else:
        return os.environ['USERNAME']
=======
    import getpass
    username = None
    try:
        username = getpass.getuser()
    # getpass.getuser supported on both Unix and Windows systems.
    # getpass.getuser may call pwd.getpwuid which in turns may raise KeyError
    # if it cannot find a username for the given UID, e.g. on ep.io
    # and similar "non VPS" style services. Rather than error out, just keep
    # the 'default' username to None. Can check for this value later if needed.
    except KeyError:
        pass
    except ImportError:
        if win32:
            import win32api
            import win32security
            import win32profile
            username = win32api.GetUserName()
    return username
>>>>>>> 744bff55

def _rc_path():
    """
    Return platform-specific default file path for $HOME/.fabricrc.
    """
    rc_file = '.fabricrc'
    rc_path = '~/' + rc_file
    expanded_rc_path = os.path.expanduser(rc_path)
    if expanded_rc_path == rc_path and win32:
            from win32com.shell.shell import SHGetSpecialFolderPath
            from win32com.shell.shellcon import CSIDL_PROFILE
            expanded_rc_path = "%s/%s" % (
                SHGetSpecialFolderPath(0, CSIDL_PROFILE),
                rc_file
                )
    return expanded_rc_path

default_port = '22'  # hurr durr
default_ssh_config_path = '~/.ssh/config'

# Options/settings which exist both as environment keys and which can be set on
# the command line, are defined here. When used via `fab` they will be added to
# the optparse parser, and either way they are added to `env` below (i.e.  the
# 'dest' value becomes the environment key and the value, the env value).
#
# Keep in mind that optparse changes hyphens to underscores when automatically
# deriving the `dest` name, e.g. `--reject-unknown-hosts` becomes
# `reject_unknown_hosts`.
#
# Furthermore, *always* specify some sort of default to avoid ending up with
# optparse.NO_DEFAULT (currently a two-tuple)! In general, None is a better
# default than ''.
#
# User-facing documentation for these are kept in docs/env.rst.
env_options = [

    make_option('-a', '--no_agent',
        action='store_true',
        default=False,
        help="don't use the running SSH agent"
    ),

    make_option('-A', '--forward-agent',
        action='store_true',
        default=False,
        help="forward local agent to remote end"
    ),

    make_option('--abort-on-prompts',
        action='store_true',
        default=False,
        help="abort instead of prompting (for password, host, etc)"
    ),

    make_option('-c', '--config',
        dest='rcfile',
        default=_rc_path(),
        metavar='PATH',
        help="specify location of config file to use"
    ),

    make_option('-D', '--disable-known-hosts',
        action='store_true',
        default=False,
        help="do not load user known_hosts file"
    ),

    make_option('-e', '--eagerly-disconnect',
        action='store_true',
        default=False,
        help="disconnect from hosts as soon as possible"
    ),

    make_option('-f', '--fabfile',
        default='fabfile',
        metavar='PATH',
        help="python module file to import, e.g. '../other.py'"
    ),

    make_option('-g', '--gateway',
        default=None,
        metavar='HOST',
        help="gateway host to connect through"
    ),

    make_option('--hide',
        metavar='LEVELS',
        help="comma-separated list of output levels to hide"
    ),

    make_option('-H', '--hosts',
        default=[],
        help="comma-separated list of hosts to operate on"
    ),

    make_option('-i',
        action='append',
        dest='key_filename',
        metavar='PATH',
        default=None,
        help="path to SSH private key file. May be repeated."
    ),

    make_option('-k', '--no-keys',
        action='store_true',
        default=False,
        help="don't load private key files from ~/.ssh/"
    ),

    make_option('--keepalive',
        dest='keepalive',
        type=int,
        default=0,
        metavar="N",
        help="enables a keepalive every N seconds"
    ),

    make_option('--linewise',
        action='store_true',
        default=False,
        help="print line-by-line instead of byte-by-byte"
    ),

    make_option('-n', '--connection-attempts',
        type='int',
        metavar='M',
        dest='connection_attempts',
        default=1,
        help="make M attempts to connect before giving up"
    ),

    make_option('--no-pty',
        dest='always_use_pty',
        action='store_false',
        default=True,
        help="do not use pseudo-terminal in run/sudo"
    ),

    make_option('-p', '--password',
        default=None,
        help="password for use with authentication and/or sudo"
    ),

    make_option('-P', '--parallel',
        dest='parallel',
        action='store_true',
        default=False,
        help="default to parallel execution method"
    ),

    make_option('--port',
        default=default_port,
        help="SSH connection port"
    ),

    make_option('-r', '--reject-unknown-hosts',
        action='store_true',
        default=False,
        help="reject unknown hosts"
    ),

    make_option('--system-known-hosts',
        default=None,
        help="load system known_hosts file before reading user known_hosts"
    ),

    make_option('-R', '--roles',
        default=[],
        help="comma-separated list of roles to operate on"
    ),

    make_option('-s', '--shell',
        default='/bin/bash -l -c',
        help="specify a new shell, defaults to '/bin/bash -l -c'"
    ),

    make_option('--show',
        metavar='LEVELS',
        help="comma-separated list of output levels to show"
    ),

    make_option('--skip-bad-hosts',
        action="store_true",
        default=False,
        help="skip over hosts that can't be reached"
    ),

    make_option('--ssh-config-path',
        default=default_ssh_config_path,
        metavar='PATH',
        help="Path to SSH config file"
    ),

    make_option('-t', '--timeout',
        type='int',
        default=10,
        metavar="N",
        help="set connection timeout to N seconds"
    ),

    make_option('-T', '--command-timeout',
        dest='command_timeout',
        type='int',
        default=None,
        metavar="N",
        help="set remote command timeout to N seconds"
    ),

    make_option('-u', '--user',
        default=_get_system_username(),
        help="username to use when connecting to remote hosts"
    ),

    make_option('-w', '--warn-only',
        action='store_true',
        default=False,
        help="warn, instead of abort, when commands fail"
    ),

    make_option('-x', '--exclude-hosts',
        default=[],
        metavar='HOSTS',
        help="comma-separated list of hosts to exclude"
    ),

    make_option('-z', '--pool-size',
            dest='pool_size',
            type='int',
            metavar='INT',
            default=0,
            help="number of concurrent processes to use in parallel mode",
    ),

]


#
# Environment dictionary - actual dictionary object
#


# Global environment dict. Currently a catchall for everything: config settings
# such as global deep/broad mode, host lists, username etc.
# Most default values are specified in `env_options` above, in the interests of
# preserving DRY: anything in here is generally not settable via the command
# line.
env = _AttributeDict({
    'again_prompt': 'Sorry, try again.',
    'all_hosts': [],
    'combine_stderr': True,
    'command': None,
    'command_prefixes': [],
    'cwd': '',  # Must be empty string, not None, for concatenation purposes
    'dedupe_hosts': True,
    'default_port': default_port,
    'eagerly_disconnect': False,
    'echo_stdin': True,
    'exclude_hosts': [],
    'gateway': None,
    'host': None,
    'host_string': None,
    'lcwd': '',  # Must be empty string, not None, for concatenation purposes
    'local_user': _get_system_username(),
    'output_prefix': True,
    'passwords': {},
    'path': '',
    'path_behavior': 'append',
    'port': default_port,
    'real_fabfile': None,
    'remote_interrupt': None,
    'roles': [],
    'roledefs': {},
    'shell_env': {},
    'skip_bad_hosts': False,
    'ssh_config_path': default_ssh_config_path,
    'ok_ret_codes': [0],     # a list of return codes that indicate success
    # -S so sudo accepts passwd via stdin, -p with our known-value prompt for
    # later detection (thus %s -- gets filled with env.sudo_prompt at runtime)
    'sudo_prefix': "sudo -S -p '%(sudo_prompt)s' ",
    'sudo_prompt': 'sudo password:',
    'sudo_user': None,
    'tasks': [],
    'use_exceptions_for': {'network': False},
    'use_shell': True,
    'use_ssh_config': False,
    'user': None,
    'version': get_version('short')
})

# Fill in exceptions settings
exceptions = ['network']
exception_dict = {}
for e in exceptions:
    exception_dict[e] = False
env.use_exceptions_for = _AliasDict(exception_dict,
    aliases={'everything': exceptions})


# Add in option defaults
for option in env_options:
    env[option.dest] = option.default

#
# Command dictionary
#

# Keys are the command/function names, values are the callables themselves.
# This is filled in when main() runs.
commands = {}


#
# Host connection dict/cache
#

connections = HostConnectionCache()


def _open_session():
    return connections[env.host_string].get_transport().open_session()


def default_channel():
    """
    Return a channel object based on ``env.host_string``.
    """
    try:
        chan = _open_session()
    except ssh.SSHException, err:
        if str(err) == 'SSH session not active':
            connections[env.host_string].close()
            del connections[env.host_string]
            chan = _open_session()
        else:
            raise
    chan.settimeout(0.1)
    chan.input_enabled = True
    return chan


#
# Output controls
#

# Keys are "levels" or "groups" of output, values are always boolean,
# determining whether output falling into the given group is printed or not
# printed.
#
# By default, everything except 'debug' is printed, as this is what the average
# user, and new users, are most likely to expect.
#
# See docs/usage.rst for details on what these levels mean.
output = _AliasDict({
    'status': True,
    'aborts': True,
    'warnings': True,
    'running': True,
    'stdout': True,
    'stderr': True,
    'debug': False,
    'user': True
}, aliases={
    'everything': ['warnings', 'running', 'user', 'output'],
    'output': ['stdout', 'stderr'],
    'commands': ['stdout', 'running']
})<|MERGE_RESOLUTION|>--- conflicted
+++ resolved
@@ -32,13 +32,6 @@
     """
     Obtain name of current system user, which will be default connection user.
     """
-<<<<<<< HEAD
-    if not win32:
-        import pwd
-        return pwd.getpwuid(os.getuid())[0]
-    else:
-        return os.environ['USERNAME']
-=======
     import getpass
     username = None
     try:
@@ -57,7 +50,6 @@
             import win32profile
             username = win32api.GetUserName()
     return username
->>>>>>> 744bff55
 
 def _rc_path():
     """
