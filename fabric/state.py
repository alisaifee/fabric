--- conflicted
+++ resolved
@@ -84,16 +84,12 @@
     if not win32:
         return os.path.expanduser("~/" + rc_file)
     else:
-<<<<<<< HEAD
-        return "%s/%s" % (os.environ['USERPROFILE'], rc_file)
-=======
         from win32com.shell.shell import SHGetSpecialFolderPath
         from win32com.shell.shellcon import CSIDL_PROFILE
         return "%s/%s" % (
             SHGetSpecialFolderPath(0, CSIDL_PROFILE),
             rc_file
         )
->>>>>>> 7cca9bef
 
 
 # Options/settings which exist both as environment keys and which can be set on
