--- conflicted
+++ resolved
@@ -7,12 +7,6 @@
     Python 2.6+.)
 """
 
-<<<<<<< HEAD
-from contextlib import contextmanager
-from state import env
-from utils import indent,args2str
-import sys
-=======
 from contextlib import contextmanager, nested
 
 from state import env, output
@@ -25,61 +19,7 @@
         output[group] = which
     yield
     output.update(previous)
->>>>>>> 1e05ce72
 
-@contextmanager
-def setenv(**kwargs):
-    """
-    Context manager which temporarily sets a variable list of environment variables.
-    
-    `setenv` will preserve and then reinstate the previous value of
-    the keyword arguments provided in the context_manager, so it will 
-    not affect the global state of those variables, outside of its nested scope.
-
-    The use of the below example will result in debug statments being printed out
-    regardless of the command line usage::
-    
-        def my_task():
-            with setenv(debug=True):
-                run('ls')
-
-    The use of the below example will result in quiet mode being disabled in the 
-    scope of the with statement::
-    
-        def my_task():
-            with setenv(quiet=False):
-                run('ls')
-
-    The use of the below example will result in the run statement getting executed 
-    using the cmd.exe shell for windows::
-    
-        def my_task():
-            with setenv(shell='cmd.exe /c', debug=True):
-                run('dir')
-    
-    .. note:: `setenv` must always be called with parentheses (``with
-        setenv():``) as it is actually a simple context manager factory,
-        and not a context manager itself.
-
-    .. note:: Remember that on Python 2.5, you will need to start your fabfile
-        with ``from __future__ import with_statement`` in order to make use of
-        this feature.
-
-    """
-    global env
-    _pre_env = env
-    _pre_env_mod = {}
-    [_pre_env_mod.setdefault(k,env.setdefault(k,None)) for k in kwargs] 
-    if env.debug:
-        print >> sys.stdout, indent("settings environment variables %s" % args2str(**kwargs))
-    env.update(kwargs)
-    
-    yield
-
-    env = _pre_env
-    if env.debug:
-        print >> sys.stdout, indent("resettings environment variables %s" % args2str(**_pre_env_mod))
-    
 
 @contextmanager
 def show(*groups):
