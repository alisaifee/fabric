--- conflicted
+++ resolved
@@ -16,19 +16,13 @@
 
 from contextlib import closing
 
-<<<<<<< HEAD
-from fabric.context_managers import settings
-from fabric.network import output_thread, needs_host
-from fabric.state import env, connections, output
-from fabric.utils import abort, indent, warn
-from fabric.sftp import FabSFTP
-=======
 from fabric.context_managers import settings, char_buffered
 from fabric.io import output_loop, input_loop
 from fabric.network import needs_host
 from fabric.state import env, connections, output, win32, default_channel
 from fabric.utils import abort, indent, warn, puts
 from fabric.thread_handling import ThreadHandler
+from fabric.sftp import FabSFTP
 
 # For terminal size logic below
 if not win32:
@@ -62,7 +56,6 @@
             pass
     return rows, cols
 
->>>>>>> 998bc90f
 
 def _handle_failure(message, exception=None):
     """
@@ -91,11 +84,6 @@
     return func(message)
 
 
-<<<<<<< HEAD
-
-
-=======
->>>>>>> 998bc90f
 def _shell_escape(string):
     """
     Escape double quotes, backticks and dollar signs in given ``string``.
@@ -648,7 +636,6 @@
         print("[%s] %s: %s" % (env.host_string, which, wrapped_command))
     elif output.running:
         print("[%s] %s: %s" % (env.host_string, which, given_command))
-<<<<<<< HEAD
     channel = connections[env.host_string]._transport.open_session()
     # Create pty if necessary (using Paramiko default options, which as of
     # 1.7.4 is vt100 $TERM @ 80x24 characters)
@@ -669,8 +656,6 @@
     # Wait for threads to exit so we aren't left with stale threads
     out_thread.join()
     err_thread.join()
-=======
->>>>>>> 998bc90f
 
     # Actual execution, stdin/stdout/stderr handling, and termination
     stdout, stderr, status = _execute(default_channel(), wrapped_command, pty,
@@ -742,13 +727,10 @@
         run("ls /var/www/")
         run("ls /home/myuser", shell=False)
         output = run('ls /var/www/site1')
-<<<<<<< HEAD
-=======
-    
+
     .. versionadded:: 1.0
         The ``succeeded`` and ``stderr`` return value attributes, the
         ``combine_stderr`` kwarg, and interactive behavior.
->>>>>>> 998bc90f
 
     .. versionchanged:: 1.0
         The default value of ``pty`` is now ``True``.
@@ -776,18 +758,12 @@
         sudo("mkdir /var/www/new_docroot", user="www-data")
         sudo("ls /home/jdoe", user=1001)
         result = sudo("ls /tmp/")
-<<<<<<< HEAD
-
-    """
-    return _run_command(command, shell, pty, sudo=True, user=user)
-=======
-    
+
     .. versionchanged:: 1.0
         See the changed and added notes for `~fabric.operations.run`.
     """
     return _run_command(command, shell, pty, combine_stderr, sudo=True,
         user=user)
->>>>>>> 998bc90f
 
 
 def local(command, capture=True):
