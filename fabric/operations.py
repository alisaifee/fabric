--- conflicted
+++ resolved
@@ -361,11 +361,7 @@
         if local_is_path:
             # Apply lcwd, expand tildes, etc
             local_path = os.path.expanduser(local_path)
-<<<<<<< HEAD
-            # Honor lcd() where it makes sense
-            if not os.path.isabs(local_path) and env.lcwd:
-                local_path = os.path.join(env.lcwd, local_path)
-
+            local_path = apply_lcwd(local_path, env)
             if use_glob:
                 # Glob local path
                 names = glob(local_path)
@@ -375,11 +371,6 @@
                     names = [local_path]
                 else:
                     names = []
-=======
-            local_path = apply_lcwd(local_path, env)
-            # Glob local path
-            names = glob(local_path)
->>>>>>> 1443c257
         else:
             names = [local_path]
 
