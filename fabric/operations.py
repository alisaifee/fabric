--- conflicted
+++ resolved
@@ -250,19 +250,8 @@
     """
     ftp = connections[env.host_string].open_sftp()
     with closing(ftp) as ftp:
-<<<<<<< HEAD
         remote_path = remote_path.replace('~', ftp.normalize('.'))
-   
-=======
-        # Do jury-rigged tilde expansion, but only if we can do it nicely.
-        # TODO: tie into global output controls -- as a user! (i.e. hide all
-        # output from this chunk below if possible)
-        with settings(warn_only=True):
-            cwd = run('pwd')
-        if not cwd.failed:
-            remote_path = remote_path.replace('~', cwd)
-    
->>>>>>> 77c8a8d3
+
         try:
             rmode = ftp.lstat(remote_path).st_mode
         except:
