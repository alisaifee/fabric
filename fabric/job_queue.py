"""
Sliding-window-based job/task queue class (& example of use.)

May use ``multiprocessing.Process`` or ``threading.Thread`` objects as queue
items, though within Fabric itself only ``Process`` objects are used/supported.
"""

<<<<<<< HEAD
=======
from __future__ import with_statement
from pprint import pprint
from Crypto import Random 
>>>>>>> 95f67ea3
import time
import Queue

from fabric.state import env
from fabric.network import ssh
from fabric.context_managers import settings


class JobQueue(object):
    """
    The goal of this class is to make a queue of processes to run, and go
    through them running X number at any given time. 

    So if the bubble is 5 start with 5 running and move the bubble of running
    procs along the queue looking something like this:

        Start
        ...........................
        [~~~~~]....................
        ___[~~~~~].................
        _________[~~~~~]...........
        __________________[~~~~~]..
        ____________________[~~~~~]
        ___________________________
                                End 
    """
    def __init__(self, max_running, comms_queue):
        """
        Setup the class to resonable defaults.
        """
        self._queued = []
        self._running = []
        self._completed = []
        self._num_of_jobs = 0
        self._max = max_running
        self._comms_queue = comms_queue
        self._finished = False
        self._closed = False
        self._debug = False

    def _all_alive(self):
        """
        Simply states if all procs are alive or not. Needed to determine when
        to stop looping, and pop dead procs off and add live ones.
        """
        if self._running:
            return all([x.is_alive() for x in self._running])
        else:
            return False

    def __len__(self):
        """
        Just going to use number of jobs as the JobQueue length.
        """
        return self._num_of_jobs

    def close(self):
        """
        A sanity check, so that the need to care about new jobs being added in
        the last throws of the job_queue's run are negated.
        """
        if self._debug:
            print("job queue closed.")

        self._closed = True

    def append(self, process):
        """
        Add the Process() to the queue, so that later it can be checked up on.
        That is if the JobQueue is still open.

        If the queue is closed, this will just silently do nothing.

        To get data back out of this process, give ``process`` access to a
        ``multiprocessing.Queue`` object, and give it here as ``queue``. Then
        ``JobQueue.run`` will include the queue's contents in its return value.
        """
        if not self._closed:
            self._queued.append(process)
            self._num_of_jobs += 1
            if self._debug:
                print("job queue appended %s." % process.name)

    def run(self):
        """
        This is the workhorse. It will take the intial jobs from the _queue,
        start them, add them to _running, and then go into the main running
        loop.

        This loop will check for done procs, if found, move them out of
        _running into _completed. It also checks for a _running queue with open
        spots, which it will then fill as discovered.

        To end the loop, there have to be no running procs, and no more procs
        to be run in the queue.

        This function returns an iterable of all its children's exit codes.
        """
        def _advance_the_queue():
            """
            Helper function to do the job of poping a new proc off the queue
            start it, then add it to the running queue. This will eventually
            depleate the _queue, which is a condition of stopping the running
            while loop.

            It also sets the env.host_string from the job.name, so that fabric
            knows that this is the host to be making connections on.
            """
            job = self._queued.pop()
            if self._debug:
                print("Popping '%s' off the queue and starting it" % job.name)
            with settings(clean_revert=True, host_string=job.name, host=job.name):
                job.start()
            self._running.append(job)

        if not self._closed:
            raise Exception("Need to close() before starting.")

        if self._debug:
            print("Job queue starting.")

        while len(self._running) < self._max:
            _advance_the_queue()

        while not self._finished:
            while len(self._running) < self._max and self._queued:
                _advance_the_queue()

            if not self._all_alive():
                for id, job in enumerate(self._running):
                    if not job.is_alive():
                        if self._debug:
                            print("Job queue found finished proc: %s." %
                                    job.name)
                        done = self._running.pop(id)
                        self._completed.append(done)

                if self._debug:
                    print("Job queue has %d running." % len(self._running))

            if not (self._queued or self._running):
                if self._debug:
                    print("Job queue finished.")

                for job in self._completed:
                    job.join()

                self._finished = True
            time.sleep(ssh.io_sleep)

        results = {}
        for job in self._completed:
            results[job.name] = {
                'exit_code': job.exitcode,
            }
        while True:
            try:
                datum = self._comms_queue.get(timeout=1)
                results[datum['name']]['results'] = datum['result']
            except Queue.Empty:
                break

        return results


#### Sample

def try_using(parallel_type):
    """
    This will run the queue through it's paces, and show a simple way of using
    the job queue.
    """

    def print_number(number):
        """
        Simple function to give a simple task to execute.
        """
        print(number)

    if parallel_type == "multiprocessing":
        from multiprocessing import Process as Bucket

    elif parallel_type == "threading":
        from threading import Thread as Bucket

    # Make a job_queue with a bubble of len 5, and have it print verbosely
    jobs = JobQueue(5)
    jobs._debug = True

    # Add 20 procs onto the stack
    for x in range(20):
        jobs.append(Bucket(
            target=print_number,
            args=[x],
            kwargs={},
            ))

    # Close up the queue and then start it's execution
    jobs.close()
    jobs.run()


if __name__ == '__main__':
    try_using("multiprocessing")
    try_using("threading")<|MERGE_RESOLUTION|>--- conflicted
+++ resolved
@@ -5,12 +5,7 @@
 items, though within Fabric itself only ``Process`` objects are used/supported.
 """
 
-<<<<<<< HEAD
-=======
 from __future__ import with_statement
-from pprint import pprint
-from Crypto import Random 
->>>>>>> 95f67ea3
 import time
 import Queue
 
