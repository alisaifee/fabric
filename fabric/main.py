"""
This module contains Fab's `main` method plus related subroutines.

`main` is executed as the command line ``fab`` program and takes care of
parsing options and commands, loading the user settings file, loading a
fabfile, and executing the commands given.

The other callables defined in this module are internal only. Anything useful
to individuals leveraging Fabric as a library, should be kept elsewhere.
"""

from operator import add
from optparse import OptionParser
import os
import sys
import textwrap

from fabric import api # For checking callables against the API 
from fabric.contrib import project, files # Ditto
from network import denormalize, normalize
import state # For easily-mockable access to roles, env and etc
from state import commands, connections, env_options, win32
from utils import abort, indent, warn


# One-time calculation of "all internal callables" to avoid doing this on every
# check of a given fabfile callable (in is_task()).
_modules = [api, project, files]
<<<<<<< HEAD
internals = {} # Kept public for introspection
_internal_callables = [] # Convenience "cache" of just the callables.
for module in _modules:
    for name, item in vars(module).iteritems():
        if callable(item) and item not in _internal_callables:
            internals[name] = {
                'callable': item,
                # Need to use item.__module__ here to get REAL module;
                # also strip out first item which is 'fabric.'.
                'module_name': '.'.join(item.__module__.split('.')[1:])
            }
            _internal_callables.append(item)


def rc_path():
    """
    Return platform-specific file path for $HOME/<env.settings_file>.
    """
    if not win32:
        return os.path.expanduser("~/" + state.env.settings_file)
    else:
        return os.path.join(os.environ['USERPROFILE'], state.env.settings_file)

=======
_internals = reduce(lambda x, y: x + filter(callable, vars(y).values()),
    _modules,
    []
)
>>>>>>> 1e05ce72

def load_settings(path):
    """
    Take given file path and return dictionary of any key=value pairs found.
    """
    if os.path.exists(path):
        comments = lambda s: s and not s.startswith("#")
        settings = filter(comments, open(path, 'r'))
        return dict((k.strip(), v.strip()) for k, _, v in
            [s.partition('=') for s in settings])
    # Handle nonexistent or empty settings file
    return {}


def find_fabfile():
    """
    Attempt to locate a fabfile, either explicitly or by searching parent dirs.

    Uses the value of ``env.fabfile``, which defaults to ``fabfile.py``,
    as the target of the search. This may be overridden on the command line.

    If ``env.fabfile`` contains path elements other than a filename (e.g.
    ``../fabfile.py`` or ``dir1/dir2/other.py``) it will be treated as a file
    path and directly checked for existence without any sort of searching. When
    in this mode, tile-expansion will be applied, so one may refer to e.g.
    ``~/special_fabfile.py``.

    Either way, `find_fabfile` will return an absolute path if a file is found,
    or None otherwise.
    """
    if os.path.dirname(state.env.fabfile):
        expanded = os.path.expanduser(state.env.fabfile)
        if os.path.exists(expanded):
            return os.path.abspath(expanded)
        else:
            return None
    else:
        path = '.'
        # Stop before falling off root of filesystem (should be platform
        # agnostic)
        while os.path.split(os.path.abspath(path))[1]:
            joined = os.path.join(path, state.env.fabfile)
            if os.path.exists(joined):
                return os.path.abspath(joined)
            path = os.path.join('..', path)
        return None


def is_task(tup):
    """
    Takes (name, object) tuple, returns True if it's a non-Fab public callable.
    """
    name, func = tup
    return (
        callable(func)
        and (func not in _internals)
        and not name.startswith('_')
    )


def load_fabfile(path):
    """
    Import given fabfile path and return dictionary of its public callables.
    """
    # Get directory and fabfile name
    directory, fabfile = os.path.split(path)
    # If the directory isn't in the PYTHONPATH, add it so our import will work
    added_to_path = False
    if directory not in sys.path:
        sys.path.insert(0, directory)
        added_to_path = True
    # Perform the import (trimming off the .py)
    imported = __import__(os.path.splitext(fabfile)[0])
    # Remove directory from path if we added it ourselves (just to be neat)
    if added_to_path:
        del sys.path[0]
    # Return dictionary of callables only (and don't include Fab operations or
    # underscored callables)
    return dict(filter(is_task, vars(imported).items()))


def parse_options():
    """
    Handle command-line options with optparse.OptionParser.

    Return list of arguments, largely for use in `parse_arguments`.
    """
    #
    # Initialize
    #

    parser = OptionParser(usage="fab [options] <command>[:arg1,arg2=val2,host=foo,hosts='h1;h2',...] ...")

    #
    # Define options that don't become `env` vars (typically ones which cause
    # Fabric to do something other than its normal execution, such as --version)
    #

    # Version number (optparse gives you --version but we have to do it
    # ourselves to get -V too. sigh)
    parser.add_option('-V', '--version',
        action='store_true',
        dest='show_version',
        default=False,
        help="show program's version number and exit"
    )

    # List Fab commands found in loaded fabfiles/source files
    parser.add_option('-l', '--list',
        action='store_true',
        dest='list_commands',
        default=False,
        help="print list of possible commands and exit"
    )

    # Display info about a specific command
    parser.add_option('-d', '--display',
        metavar='COMMAND',
        help="print detailed info about a given command and exit"
    )

    # TODO: old 'let' functionality, i.e. global env additions/overrides
    # maybe "set" as the keyword? i.e. -s / --set x=y
    # allow multiple times (like with tar --exclude)

    #
    # Add in options which are also destined to show up as `env` vars.
    #

    for option in env_options:
        parser.add_option(option)

    #
    # Finalize
    #

    # Return three-tuple of parser + the output from parse_args (opt obj, args)
    opts, args = parser.parse_args()
    return parser, opts, args


def list_commands():
    print("Available commands:\n")
    # Want separator between name, description to be straight col
    max_len = reduce(lambda a, b: max(a, len(b)), commands.keys(), 0)
    sep = '  '
    names = sorted(commands.keys())
    for name in names:
        output = None
        # Print first line of docstring
        func = commands[name]
        if func.__doc__:
            lines = filter(None, func.__doc__.splitlines())
            first_line = lines[0].strip()
            # Wrap it if it's longer than N chars
            wrapped = textwrap.wrap(first_line, 75 - (max_len + len(sep)))
            output = name.ljust(max_len) + sep + wrapped[0]
            for line in wrapped[1:]:
                output += '\n' + (' ' * max_len) + sep + line
        # Or nothing (so just the name)
        else:
            output = name
        print(indent(output))
    sys.exit(0)


def display_command(command):
    # Sanity check
    if command not in commands:
        abort("Command '%s' not found, exiting." % command)
    # Print out nicely presented docstring
    print("Displaying detailed information for command '%s':" % command)
    print('')
    print(indent(commands[command].__doc__, strip=True))
    print('')
    sys.exit(0)


def parse_arguments(arguments):
    """
    Parse string list into list of tuples: command, args, kwargs, hosts, roles.

    Parses the given list of arguments into command names and, optionally,
    per-command args/kwargs. Per-command args are attached to the command name
    with a colon (``:``), are comma-separated, and may use a=b syntax for
    kwargs.  These args/kwargs are passed into the resulting command as normal
    Python args/kwargs.

    For example::

        $ fab do_stuff:a,b,c=d

    will result in the function call ``do_stuff(a, b, c=d)``.

    If ``host`` or ``hosts`` kwargs are given, they will be used to fill
    Fabric's host list (see `get_hosts`). ``hosts`` will override
    ``host`` if both are given.

    When using ``hosts`` in this way, one must use semicolons (``;``), and must
    thus quote the host list string to prevent shell interpretation.

    For example::

        $ fab ping_servers:hosts="a;b;c",foo=bar

    will result in Fabric's host list for the ``ping_servers`` command being set
    to ``['a', 'b', 'c']``.
    
    ``host`` and ``hosts`` are removed from the kwargs mapping at this point, so
    commands are not required to expect them. Thus, the resulting call of the
    above example would be ``ping_servers(foo=bar)``.

    ``role`` or ``roles`` behave the same as ``host``/``hosts``, but are used
    as role names (which will eventually be turned into additional hosts).

    Host- and role-related arguments may be specified simultaneously, in which
    case they will be merged into a single effective host list.
    """
    cmds = []
    for cmd in arguments:
        args = []
        kwargs = {}
        hosts = []
        roles = []
        if ':' in cmd:
            cmd, argstr = cmd.split(':', 1)
            for pair in argstr.split(','):
                k, _, v = pair.partition('=')
                if v:
                    # Catch, interpret host/hosts/role/roles kwargs
                    if k in ['host', 'hosts', 'role', 'roles']:
                        if k == 'host':
                            hosts = [v.strip()]
                        elif k == 'hosts':
                            hosts = [x.strip() for x in v.split(';')]
                        elif k == 'role':
                            roles = [v.strip()]
                        elif k == 'roles':
                            roles = [x.strip() for x in v.split(';')]
                    # Otherwise, record as usual
                    else:
                        kwargs[k] = v
                else:
                    args.append(k)
        cmds.append((cmd, args, kwargs, hosts, roles))
    return cmds


def _merge(hosts, roles):
    """
    Merge given host and role lists into one list of deduped hosts.
    """
    # Look up roles, turn into flat list of hosts
    role_hosts = (
        roles
        and reduce(add, [state.env.roledefs[y] for y in roles])
        or []
    )
    # Return deduped combo of hosts and role_hosts
    return list(set(hosts + role_hosts))



def get_hosts(command, cli_hosts, cli_roles):
    """
    Return the host list the given command should be using.

    See :ref:`execution-model` for detailed documentation on how host lists are
    set.
    """
    # Command line per-command takes precedence over anything else.
    if cli_hosts or cli_roles:
        return _merge(cli_hosts, cli_roles)
    # Decorator-specific hosts/roles go next
    func_hosts = getattr(command, 'hosts', [])
    func_roles = getattr(command, 'roles', [])
    if func_hosts or func_roles:
        return _merge(func_hosts, func_roles)
    # Finally, the env is checked (which might contain globally set lists from
    # the CLI or from module-level code).
    if state.env.get('hosts'):
        return state.env.hosts
    # Empty list is the default if nothing is found.
    return []


def main():
    """
    Main command-line execution loop.
    """
    try:
<<<<<<< HEAD
        try:
            # Parse command line options
            parser, options, arguments = parse_options()

            # Update env with any overridden option values
            # NOTE: This needs to remain the first thing that occurs
            # post-parsing, since so many things hinge on the values in env.
            for option in env_options:
                state.env[option.dest] = getattr(options, option.dest)

            # Handle version number option
            if options.show_version:
                print "Fabric " + state.env.version
                sys.exit(0)

            # Load settings from user settings file, into shared env dict.
            state.env.update(load_settings(rc_path()))

            # Find local fabfile path or abort
            fabfile = find_fabfile()
            if not fabfile:
                abort("Couldn't find any fabfiles!")

            # Store absolute path to fabfile in case anyone needs it
            state.env.real_fabfile = fabfile

            # Load fabfile (which calls its module-level code, including
            # tweaks to env values) and put its commands in the shared commands
            # dict
            commands.update(load_fabfile(fabfile))

            # Abort if no commands found
            # TODO: continue searching for fabfiles if one we selected doesn't
            # contain any callables? Bit of an edge case, but still...
            if not commands:
                abort("Fabfile didn't contain any commands!")

            # Handle list-commands option (now that commands are loaded)
            if options.list_commands:
                list_commands()

            # Handle show (command-specific help) option
            if options.display:
                display_command(options.display)

            # If user didn't specify any commands to run, show help
            if not arguments:
                parser.print_help()
                sys.exit(0) # Or should it exit with error (1)?

            # Parse arguments into commands to run (plus args/kwargs/hosts)
            commands_to_run = parse_arguments(arguments)
            
            # Figure out if any specified names are invalid
            unknown_commands = []
            for tup in commands_to_run:
                if tup[0] not in commands:
                    unknown_commands.append(tup[0])

            # Abort if any unknown commands were specified
            if unknown_commands:
                abort("Command(s) not found:\n%s" \
                    % indent(unknown_commands))

            # At this point all commands must exist, so execute them in order.
            for name, args, kwargs, cli_hosts in commands_to_run:
                # Get callable by itself
                command = commands[name]
                # Set current command name (used for some error messages)
                state.env.command = name
                # Set host list
                hosts = get_hosts(cli_hosts, command)
                # If hosts found, execute the function on each host in turn
                for host in hosts:
                    username, hostname, port = normalize(host)
                    state.env.host_string = host
                    state.env.host = hostname
                    # Preserve user
                    prev_user = state.env.user
                    state.env.user = username
                    state.env.port = port
                    # Actually run command
                    commands[name](*args, **kwargs)
                    # Put old user back
                    state.env.user = prev_user
                # If no hosts found, assume local-only and run once
                if not hosts:
                    commands[name](*args, **kwargs)
            # If we got here, no errors occurred, so print a final note.
=======
        # Parse command line options
        parser, options, arguments = parse_options()

        # Update env with any overridden option values
        # NOTE: This needs to remain the first thing that occurs
        # post-parsing, since so many things hinge on the values in env.
        for option in env_options:
            state.env[option.dest] = getattr(options, option.dest)

        # Handle version number option
        if options.show_version:
            print("Fabric %s" % state.env.version)
            sys.exit(0)

        # Load settings from user settings file, into shared env dict.
        state.env.update(load_settings(state.env.rcfile))

        # Find local fabfile path or abort
        fabfile = find_fabfile()
        if not fabfile:
            abort("Couldn't find any fabfiles!")

        # Store absolute path to fabfile in case anyone needs it
        state.env.real_fabfile = fabfile

        # Load fabfile (which calls its module-level code, including
        # tweaks to env values) and put its commands in the shared commands
        # dict
        commands.update(load_fabfile(fabfile))

        # Abort if no commands found
        if not commands:
            abort("Fabfile didn't contain any commands!")

        # Handle list-commands option (now that commands are loaded)
        if options.list_commands:
            list_commands()

        # Handle show (command-specific help) option
        if options.display:
            display_command(options.display)

        # If user didn't specify any commands to run, show help
        if not arguments:
            parser.print_help()
            sys.exit(0) # Or should it exit with error (1)?

        # Parse arguments into commands to run (plus args/kwargs/hosts)
        commands_to_run = parse_arguments(arguments)

        # Figure out if any specified names are invalid
        unknown_commands = []
        for tup in commands_to_run:
            if tup[0] not in commands:
                unknown_commands.append(tup[0])

        # Abort if any unknown commands were specified
        if unknown_commands:
            abort("Command(s) not found:\n%s" \
                % indent(unknown_commands))

        # At this point all commands must exist, so execute them in order.
        for name, args, kwargs, cli_hosts, cli_roles in commands_to_run:
            # Get callable by itself
            command = commands[name]
            # Set current command name (used for some error messages)
            state.env.command = name
            # Set host list
            hosts = get_hosts(command, cli_hosts, cli_roles)
            # If hosts found, execute the function on each host in turn
            for host in hosts:
                username, hostname, port = normalize(host)
                state.env.host_string = host
                state.env.host = hostname
                # Preserve user
                prev_user = state.env.user
                state.env.user = username
                state.env.port = port
                # Actually run command
                commands[name](*args, **kwargs)
                # Put old user back
                state.env.user = prev_user
            # If no hosts found, assume local-only and run once
            if not hosts:
                commands[name](*args, **kwargs)
        # If we got here, no errors occurred, so print a final note.
        if state.output.status:
>>>>>>> 1e05ce72
            print("\nDone.")
    except SystemExit:
        # a number of internal functions might raise this one.
        raise
    except KeyboardInterrupt:
        if state.output.status:
            print >>sys.stderr, "\nStopped."
        sys.exit(1)
    except:
        sys.excepthook(*sys.exc_info())
        # we might leave stale threads if we don't explicitly exit()
        sys.exit(1)
    finally:
        # Explicitly disconnect from all servers
        for key in connections.keys():
            if state.output.status:
                print "Disconnecting from %s..." % denormalize(key),
            connections[key].close()
            if state.output.status:
                print "done."
    sys.exit(0)<|MERGE_RESOLUTION|>--- conflicted
+++ resolved
@@ -26,36 +26,10 @@
 # One-time calculation of "all internal callables" to avoid doing this on every
 # check of a given fabfile callable (in is_task()).
 _modules = [api, project, files]
-<<<<<<< HEAD
-internals = {} # Kept public for introspection
-_internal_callables = [] # Convenience "cache" of just the callables.
-for module in _modules:
-    for name, item in vars(module).iteritems():
-        if callable(item) and item not in _internal_callables:
-            internals[name] = {
-                'callable': item,
-                # Need to use item.__module__ here to get REAL module;
-                # also strip out first item which is 'fabric.'.
-                'module_name': '.'.join(item.__module__.split('.')[1:])
-            }
-            _internal_callables.append(item)
-
-
-def rc_path():
-    """
-    Return platform-specific file path for $HOME/<env.settings_file>.
-    """
-    if not win32:
-        return os.path.expanduser("~/" + state.env.settings_file)
-    else:
-        return os.path.join(os.environ['USERPROFILE'], state.env.settings_file)
-
-=======
 _internals = reduce(lambda x, y: x + filter(callable, vars(y).values()),
     _modules,
     []
 )
->>>>>>> 1e05ce72
 
 def load_settings(path):
     """
@@ -347,97 +321,6 @@
     Main command-line execution loop.
     """
     try:
-<<<<<<< HEAD
-        try:
-            # Parse command line options
-            parser, options, arguments = parse_options()
-
-            # Update env with any overridden option values
-            # NOTE: This needs to remain the first thing that occurs
-            # post-parsing, since so many things hinge on the values in env.
-            for option in env_options:
-                state.env[option.dest] = getattr(options, option.dest)
-
-            # Handle version number option
-            if options.show_version:
-                print "Fabric " + state.env.version
-                sys.exit(0)
-
-            # Load settings from user settings file, into shared env dict.
-            state.env.update(load_settings(rc_path()))
-
-            # Find local fabfile path or abort
-            fabfile = find_fabfile()
-            if not fabfile:
-                abort("Couldn't find any fabfiles!")
-
-            # Store absolute path to fabfile in case anyone needs it
-            state.env.real_fabfile = fabfile
-
-            # Load fabfile (which calls its module-level code, including
-            # tweaks to env values) and put its commands in the shared commands
-            # dict
-            commands.update(load_fabfile(fabfile))
-
-            # Abort if no commands found
-            # TODO: continue searching for fabfiles if one we selected doesn't
-            # contain any callables? Bit of an edge case, but still...
-            if not commands:
-                abort("Fabfile didn't contain any commands!")
-
-            # Handle list-commands option (now that commands are loaded)
-            if options.list_commands:
-                list_commands()
-
-            # Handle show (command-specific help) option
-            if options.display:
-                display_command(options.display)
-
-            # If user didn't specify any commands to run, show help
-            if not arguments:
-                parser.print_help()
-                sys.exit(0) # Or should it exit with error (1)?
-
-            # Parse arguments into commands to run (plus args/kwargs/hosts)
-            commands_to_run = parse_arguments(arguments)
-            
-            # Figure out if any specified names are invalid
-            unknown_commands = []
-            for tup in commands_to_run:
-                if tup[0] not in commands:
-                    unknown_commands.append(tup[0])
-
-            # Abort if any unknown commands were specified
-            if unknown_commands:
-                abort("Command(s) not found:\n%s" \
-                    % indent(unknown_commands))
-
-            # At this point all commands must exist, so execute them in order.
-            for name, args, kwargs, cli_hosts in commands_to_run:
-                # Get callable by itself
-                command = commands[name]
-                # Set current command name (used for some error messages)
-                state.env.command = name
-                # Set host list
-                hosts = get_hosts(cli_hosts, command)
-                # If hosts found, execute the function on each host in turn
-                for host in hosts:
-                    username, hostname, port = normalize(host)
-                    state.env.host_string = host
-                    state.env.host = hostname
-                    # Preserve user
-                    prev_user = state.env.user
-                    state.env.user = username
-                    state.env.port = port
-                    # Actually run command
-                    commands[name](*args, **kwargs)
-                    # Put old user back
-                    state.env.user = prev_user
-                # If no hosts found, assume local-only and run once
-                if not hosts:
-                    commands[name](*args, **kwargs)
-            # If we got here, no errors occurred, so print a final note.
-=======
         # Parse command line options
         parser, options, arguments = parse_options()
 
@@ -525,7 +408,6 @@
                 commands[name](*args, **kwargs)
         # If we got here, no errors occurred, so print a final note.
         if state.output.status:
->>>>>>> 1e05ce72
             print("\nDone.")
     except SystemExit:
         # a number of internal functions might raise this one.
