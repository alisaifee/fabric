"""
This module contains Fab's `main` method plus related subroutines.

`main` is executed as the command line ``fab`` program and takes care of
parsing options and commands, loading the user settings file, loading a
fabfile, and executing the commands given.

The other callables defined in this module are internal only. Anything useful
to individuals leveraging Fabric as a library, should be kept elsewhere.
"""

from collections import defaultdict
from operator import add, isMappingType
from optparse import OptionParser
import os
import sys
import types

from fabric import api, state  # For checking callables against the API, & easy mocking
from fabric.contrib import console, files, project  # Ditto
from fabric.network import denormalize, interpret_host_string, disconnect_all
from fabric.state import commands, connections, env_options
from fabric.tasks import Task
from fabric.utils import abort, indent


# One-time calculation of "all internal callables" to avoid doing this on every
# check of a given fabfile callable (in is_classic_task()).
_modules = [api, project, files, console]
_internals = reduce(lambda x, y: x + filter(callable, vars(y).values()),
    _modules,
    []
)

# Module recursion cache
class _ModuleCache(object):
    """
    Set-like object operating on modules and storing __name__s internally.
    """
    def __init__(self):
        self.cache = set()

    def __contains__(self, value):
        return value.__name__ in self.cache

    def add(self, value):
        return self.cache.add(value.__name__)

    def clear(self):
        return self.cache.clear()

_seen = _ModuleCache()


def load_settings(path):
    """
    Take given file path and return dictionary of any key=value pairs found.

    Usage docs are in docs/usage/fab.rst, in "Settings files."
    """
    if os.path.exists(path):
        comments = lambda s: s and not s.startswith("#")
        settings = filter(comments, open(path, 'r'))
        return dict((k.strip(), v.strip()) for k, _, v in
            [s.partition('=') for s in settings])
    # Handle nonexistent or empty settings file
    return {}


def _is_package(path):
    """
    Is the given path a Python package?
    """
    return (
        os.path.isdir(path)
        and os.path.exists(os.path.join(path, '__init__.py'))
    )


def find_fabfile():
    """
    Attempt to locate a fabfile, either explicitly or by searching parent dirs.

    Usage docs are in docs/usage/fabfiles.rst, in "Fabfile discovery."
    """
    # Obtain env value
    names = [state.env.fabfile]
    # Create .py version if necessary
    if not names[0].endswith('.py'):
        names += [names[0] + '.py']
    # Does the name contain path elements?
    if os.path.dirname(names[0]):
        # If so, expand home-directory markers and test for existence
        for name in names:
            expanded = os.path.expanduser(name)
            if os.path.exists(expanded):
                if name.endswith('.py') or _is_package(expanded):
                    return os.path.abspath(expanded)
    else:
        # Otherwise, start in cwd and work downwards towards filesystem root
        path = '.'
        # Stop before falling off root of filesystem (should be platform
        # agnostic)
        while os.path.split(os.path.abspath(path))[1]:
            for name in names:
                joined = os.path.join(path, name)
                if os.path.exists(joined):
                    if name.endswith('.py') or _is_package(joined):
                        return os.path.abspath(joined)
            path = os.path.join('..', path)
    # Implicit 'return None' if nothing was found


def is_classic_task(tup):
    """
    Takes (name, object) tuple, returns True if it's a non-Fab public callable.
    """
    name, func = tup
    return (
        callable(func)
        and (func not in _internals)
        and not name.startswith('_')
    )


def load_fabfile(path, importer=None):
    """
    Import given fabfile path and return (docstring, callables).

    Specifically, the fabfile's ``__doc__`` attribute (a string) and a
    dictionary of ``{'name': callable}`` containing all callables which pass
    the "is a Fabric task" test.
    """
    if importer is None:
        importer = __import__
    # Get directory and fabfile name
    directory, fabfile = os.path.split(path)
    # If the directory isn't in the PYTHONPATH, add it so our import will work
    added_to_path = False
    index = None
    if directory not in sys.path:
        sys.path.insert(0, directory)
        added_to_path = True
    # If the directory IS in the PYTHONPATH, move it to the front temporarily,
    # otherwise other fabfiles -- like Fabric's own -- may scoop the intended
    # one.
    else:
        i = sys.path.index(directory)
        if i != 0:
            # Store index for later restoration
            index = i
            # Add to front, then remove from original position
            sys.path.insert(0, directory)
            del sys.path[i + 1]
    # Perform the import (trimming off the .py)
    imported = importer(os.path.splitext(fabfile)[0])
    # Remove directory from path if we added it ourselves (just to be neat)
    if added_to_path:
        del sys.path[0]
    # Put back in original index if we moved it
    if index is not None:
        sys.path.insert(index + 1, directory)
        del sys.path[0]

    # Actually load tasks
    docstring, new_style, classic = load_tasks_from_module(imported)
    tasks = new_style if state.env.new_style_tasks else classic
    # Clean up after ourselves
    _seen.clear()
    return docstring, tasks


def load_tasks_from_module(imported):
    """
    Handles loading all of the tasks for a given `imported` module
    """
    # Obey the use of <module>.__all__ if it is present
    imported_vars = vars(imported)
    if "__all__" in imported_vars:
        imported_vars = [(name, imported_vars[name]) for name in \
                         imported_vars if name in imported_vars["__all__"]]
    else:
        imported_vars = imported_vars.items()
    # Return a two-tuple value.  First is the documentation, second is a
    # dictionary of callables only (and don't include Fab operations or
    # underscored callables)
    new_style, classic = extract_tasks(imported_vars)
    return imported.__doc__, new_style, classic


def extract_tasks(imported_vars):
    """
    Handle extracting tasks from a given list of variables
    """
    new_style_tasks = defaultdict(dict)
    classic_tasks = {}
    if 'new_style_tasks' not in state.env:
        state.env.new_style_tasks = False
    for tup in imported_vars:
        name, obj = tup
        if is_task_object(obj):
            state.env.new_style_tasks = True
            new_style_tasks[obj.name] = obj
<<<<<<< HEAD
        elif is_classic_task(tup):
=======
            if obj.aliases is not None:
                for alias in obj.aliases:
                    new_style_tasks[alias] = obj
        elif is_task(tup):
>>>>>>> 536025de
            classic_tasks[name] = obj
        elif is_task_module(obj):
            docs, newstyle, classic = load_tasks_from_module(obj)
            for task_name, task in newstyle.items():
                new_style_tasks[name][task_name] = task
    return (new_style_tasks, classic_tasks)


def is_task_module(a):
    """
    Determine if the provided value is a task module
    """
    #return (type(a) is types.ModuleType and
    #        any(map(is_task_object, vars(a).values())))
    if type(a) is types.ModuleType and a not in _seen:
        # Flag module as seen
        _seen.add(a)
        # Signal that we need to check it out
        return True


def is_task_object(a):
    """
    Determine if the provided value is a ``Task`` object.

    This returning True signals that all tasks within the fabfile
    module must be Task objects.
    """
    return isinstance(a, Task) and a.use_task_objects


def parse_options():
    """
    Handle command-line options with optparse.OptionParser.

    Return list of arguments, largely for use in `parse_arguments`.
    """
    #
    # Initialize
    #

    parser = OptionParser(usage="fab [options] <command>[:arg1,arg2=val2,host=foo,hosts='h1;h2',...] ...")

    #
    # Define options that don't become `env` vars (typically ones which cause
    # Fabric to do something other than its normal execution, such as
    # --version)
    #

    # Version number (optparse gives you --version but we have to do it
    # ourselves to get -V too. sigh)
    parser.add_option('-V', '--version',
        action='store_true',
        dest='show_version',
        default=False,
        help="show program's version number and exit"
    )

    # List Fab commands found in loaded fabfiles/source files
    parser.add_option('-l', '--list',
        action='store_true',
        dest='list_commands',
        default=False,
        help="print list of possible commands and exit"
    )

    # Like --list, but text processing friendly
    parser.add_option('--shortlist',
        action='store_true',
        dest='shortlist',
        default=False,
        help="alias for -F short --list"
    )

    # Control behavior of --list
    LIST_FORMAT_OPTIONS = ('short', 'normal', 'nested')
    parser.add_option('-F', '--list-format',
        choices=LIST_FORMAT_OPTIONS,
        default='normal',
        help="formats --list, choices: %s" % ", ".join(LIST_FORMAT_OPTIONS)
    )

    # Display info about a specific command
    parser.add_option('-d', '--display',
        metavar='COMMAND',
        help="print detailed info about a given command and exit"
    )

    #
    # Add in options which are also destined to show up as `env` vars.
    #

    for option in env_options:
        parser.add_option(option)

    #
    # Finalize
    #

    # Return three-tuple of parser + the output from parse_args (opt obj, args)
    opts, args = parser.parse_args()
    return parser, opts, args

def _is_task(name, value):
    """
    Is the object a task as opposed to e.g. a dict or int?
    """
    return is_classic_task((name, value)) or is_task_object(value)

def _sift_tasks(mapping):
    tasks, collections = [], []
    for name, value in mapping.iteritems():
        if _is_task(name, value):
            tasks.append(name)
        elif isMappingType(value):
            collections.append(name)
    tasks = sorted(tasks)
    collections = sorted(collections)
    return tasks, collections

def _task_names(mapping):
    """
    Flatten & sort task names in a breadth-first fashion.

    Tasks are always listed before submodules at the same level, but within
    those two groups, sorting is alphabetical.
    """
    tasks, collections = _sift_tasks(mapping)
    for collection in collections:
        module = mapping[collection]
        join = lambda x: ".".join((collection, x))
        tasks.extend(map(join, _task_names(module)))
    return tasks

def _crawl(name, mapping):
    """
    ``name`` of ``'a.b.c'`` => ``mapping['a']['b']['c']``
    """
    key, _, rest = name.partition('.')
    value = mapping[key]
    if not rest:
        return value
    return _crawl(rest, value)

def crawl(name, mapping):
    try:
        return _crawl(name, mapping)
    except (KeyError, TypeError):
        return None

def _print_docstring(docstrings, name):
    if not docstrings:
        return False
    docstring = crawl(name, state.commands).__doc__
    if type(docstring) in types.StringTypes:
        return docstring


def _normal_list(docstrings=True):
    result = []
    task_names = _task_names(state.commands)
    # Want separator between name, description to be straight col
    max_len = reduce(lambda a, b: max(a, len(b)), task_names, 0)
    sep = '  '
    trail = '...'
    for name in task_names:
        output = None
        docstring = _print_docstring(docstrings, name)
        if docstring:
            lines = filter(None, docstring.splitlines())
            first_line = lines[0].strip()
            # Truncate it if it's longer than N chars
            size = 75 - (max_len + len(sep) + len(trail))
            if len(first_line) > size:
                first_line = first_line[:size] + trail
            output = name.ljust(max_len) + sep + first_line
        # Or nothing (so just the name)
        else:
            output = name
        result.append(indent(output))
    return result


def _nested_list(mapping, level=1):
    result = []
    tasks, collections = _sift_tasks(mapping)
    # Tasks come first
    result.extend(map(lambda x: indent(x, spaces=level * 4), tasks))
    for collection in collections:
        module = mapping[collection]
        # Section/module "header"
        result.append(indent(collection + ":", spaces=level * 4))
        # Recurse
        result.extend(_nested_list(module, level + 1))
    return result

COMMANDS_HEADER = "Available commands"
NESTED_REMINDER = " (remember to call as module.[...].task)"

def list_commands(docstring, format_):
    """
    Print all found commands/tasks, then exit. Invoked with ``-l/--list.``

    If ``docstring`` is non-empty, it will be printed before the task list.

    ``format_`` should conform to the options specified in
    ``LIST_FORMAT_OPTIONS``, e.g. ``"short"``, ``"normal"``.
    """
    # Short-circuit with simple short output
    if format_ == "short":
        return _task_names(state.commands)
    # Otherwise, handle more verbose modes
    result = []
    # Docstring at top, if applicable
    if docstring:
        trailer = "\n" if not docstring.endswith("\n") else ""
        result.append(docstring + trailer)
    header = COMMANDS_HEADER
    if format_ == "nested":
        header += NESTED_REMINDER
    result.append(header + ":\n")
    c = _normal_list() if format_ == "normal" else _nested_list(state.commands)
    result.extend(c)
    return result


def display_command(name):
    """
    Print command function's docstring, then exit. Invoked with -d/--display.
    """
    # Sanity check
    command = crawl(name, state.commands)
    if command is None:
        msg = "Task '%s' does not appear to exist. Valid task names:\n%s"
        abort(msg % (name, "\n".join(_normal_list(False))))
    # Print out nicely presented docstring if found
    if command.__doc__:
        print("Displaying detailed information for task '%s':" % name)
        print('')
        print(indent(command.__doc__, strip=True))
        print('')
    # Or print notice if not
    else:
        print("No detailed information available for task '%s':" % name)
    sys.exit(0)


def _escape_split(sep, argstr):
    """
    Allows for escaping of the separator: e.g. task:arg='foo\, bar'

    It should be noted that the way bash et. al. do command line parsing, those
    single quotes are required.
    """
    escaped_sep = r'\%s' % sep

    if escaped_sep not in argstr:
        return argstr.split(sep)

    before, _, after = argstr.partition(escaped_sep)
    startlist = before.split(sep)  # a regular split is fine here
    unfinished = startlist[-1]
    startlist = startlist[:-1]

    # recurse because there may be more escaped separators
    endlist = _escape_split(sep, after)

    # finish building the escaped value. we use endlist[0] becaue the first
    # part of the string sent in recursion is the rest of the escaped value.
    unfinished += sep + endlist[0]

    return startlist + [unfinished] + endlist[1:]  # put together all the parts


def parse_arguments(arguments):
    """
    Parse string list into list of tuples: command, args, kwargs, hosts, roles.

    See docs/usage/fab.rst, section on "per-task arguments" for details.
    """
    cmds = []
    for cmd in arguments:
        args = []
        kwargs = {}
        hosts = []
        roles = []
        exclude_hosts = []
        if ':' in cmd:
            cmd, argstr = cmd.split(':', 1)
            for pair in _escape_split(',', argstr):
                k, _, v = pair.partition('=')
                if _:
                    # Catch, interpret host/hosts/role/roles/exclude_hosts kwargs
                    if k in ['host', 'hosts', 'role', 'roles','exclude_hosts']:
                        if k == 'host':
                            hosts = [v.strip()]
                        elif k == 'hosts':
                            hosts = [x.strip() for x in v.split(';')]
                        elif k == 'role':
                            roles = [v.strip()]
                        elif k == 'roles':
                            roles = [x.strip() for x in v.split(';')]
                        elif k == 'exclude_hosts':
                            exclude_hosts = [x.strip() for x in v.split(';')]
                    # Otherwise, record as usual
                    else:
                        kwargs[k] = v
                else:
                    args.append(k)
        cmds.append((cmd, args, kwargs, hosts, roles, exclude_hosts))
    return cmds


def parse_remainder(arguments):
    """
    Merge list of "remainder arguments" into a single command string.
    """
    return ' '.join(arguments)


def _merge(hosts, roles, exclude=[]):
    """
    Merge given host and role lists into one list of deduped hosts.
    """
    # Abort if any roles don't exist
    bad_roles = [x for x in roles if x not in state.env.roledefs]
    if bad_roles:
        abort("The following specified roles do not exist:\n%s" % (
            indent(bad_roles)
        ))

    # Look up roles, turn into flat list of hosts
    role_hosts = []
    for role in roles:
        value = state.env.roledefs[role]
        # Handle "lazy" roles (callables)
        if callable(value):
            value = value()
        role_hosts += value

    # Return deduped combo of hosts and role_hosts, preserving order within
    # them (vs using set(), which may lose ordering).
    cleaned_hosts = _clean_hosts(list(hosts) + list(role_hosts))
    all_hosts = []
    for host in cleaned_hosts:
        if host not in all_hosts:
            all_hosts.append(host)
    return all_hosts

def _clean_hosts(host_list):
    """
    Clean host strings to ensure no trailing whitespace, etc.
    """
    return [host.strip() for host in host_list]

def get_hosts(command, cli_hosts, cli_roles, cli_exclude_hosts):
    """
    Return the host list the given command should be using.

    See :ref:`execution-model` for detailed documentation on how host lists are
    set.
    """
    # Command line per-command takes precedence over anything else.
    if cli_hosts or cli_roles:
        return _merge(cli_hosts, cli_roles, cli_exclude_hosts)
    # Decorator-specific hosts/roles go next
    func_hosts = getattr(command, 'hosts', [])
    func_roles = getattr(command, 'roles', [])
    func_exclude_hosts = getattr(command, 'exclude_hosts', [])
    if func_hosts or func_roles:
        return _merge(func_hosts, func_roles, func_exclude_hosts)
    # Finally, the env is checked (which might contain globally set lists from
    # the CLI or from module-level code). This will be the empty list if these
    # have not been set -- which is fine, this method should return an empty
    # list if no hosts have been set anywhere.
    return _merge(state.env['hosts'], state.env['roles'], state.env['exclude_hosts'])

def update_output_levels(show, hide):
    """
    Update state.output values as per given comma-separated list of key names.

    For example, ``update_output_levels(show='debug,warnings')`` is
    functionally equivalent to ``state.output['debug'] = True ;
    state.output['warnings'] = True``. Conversely, anything given to ``hide``
    sets the values to ``False``.
    """
    if show:
        for key in show.split(','):
            state.output[key] = True
    if hide:
        for key in hide.split(','):
            state.output[key] = False


def _run_task(task, args, kwargs):
    # First, try class-based tasks
    if hasattr(task, 'run') and callable(task.run):
        return task.run(*args, **kwargs)
    # Fallback to callable behavior
    return task(*args, **kwargs)


def main():
    """
    Main command-line execution loop.
    """
    try:
        # Parse command line options
        parser, options, arguments = parse_options()

        # Handle regular args vs -- args
        arguments = parser.largs
        remainder_arguments = parser.rargs

        # Update env with any overridden option values
        # NOTE: This needs to remain the first thing that occurs
        # post-parsing, since so many things hinge on the values in env.
        for option in env_options:
            state.env[option.dest] = getattr(options, option.dest)

        # Handle --hosts, --roles, --exclude-hosts (comma separated string => list)
        for key in ['hosts', 'roles', 'exclude_hosts']:
            if key in state.env and isinstance(state.env[key], basestring):
                state.env[key] = state.env[key].split(',')

        # Handle output control level show/hide
        update_output_levels(show=options.show, hide=options.hide)

        # Handle version number option
        if options.show_version:
            print("Fabric %s" % state.env.version)
            sys.exit(0)

        # Handle case where we were called bare, i.e. just "fab", and print
        # a help message.
        actions = (options.list_commands, options.shortlist, options.display,
            arguments, remainder_arguments)
        if not any(actions):
            parser.print_help()
            sys.exit(1)

        # Load settings from user settings file, into shared env dict.
        state.env.update(load_settings(state.env.rcfile))

        # Find local fabfile path or abort
        fabfile = find_fabfile()
        if not fabfile and not remainder_arguments:
            abort("Couldn't find any fabfiles!")

        # Store absolute path to fabfile in case anyone needs it
        state.env.real_fabfile = fabfile

        # Load fabfile (which calls its module-level code, including
        # tweaks to env values) and put its commands in the shared commands
        # dict
        if fabfile:
            docstring, callables = load_fabfile(fabfile)
            state.commands.update(callables)

        # Abort if no commands found
        if not state.commands and not remainder_arguments:
            abort("Fabfile didn't contain any commands!")

        # Now that we're settled on a fabfile, inform user.
        if state.output.debug:
            if fabfile:
                print("Using fabfile '%s'" % fabfile)
            else:
                print("No fabfile loaded -- remainder command only")

        # Shortlist is now just an alias for the "short" list format;
        # it overrides use of --list-format if somebody were to specify both
        if options.shortlist:
            options.list_format = 'short'

        # List available commands
        if options.list_commands:
            print("\n".join(list_commands(docstring, options.list_format)))
            sys.exit(0)

        # Handle show (command-specific help) option
        if options.display:
            display_command(options.display)

        # If user didn't specify any commands to run, show help
        if not (arguments or remainder_arguments):
            parser.print_help()
            sys.exit(0)  # Or should it exit with error (1)?

        # Parse arguments into commands to run (plus args/kwargs/hosts)
        commands_to_run = parse_arguments(arguments)

        # Parse remainders into a faux "command" to execute
        remainder_command = parse_remainder(remainder_arguments)

        # Figure out if any specified task names are invalid
        unknown_commands = []
        for tup in commands_to_run:
            if crawl(tup[0], state.commands) is None:
                unknown_commands.append(tup[0])

        # Abort if any unknown commands were specified
        if unknown_commands:
            abort("Command(s) not found:\n%s" \
                % indent(unknown_commands))

        # Generate remainder command and insert into commands, commands_to_run
        if remainder_command:
            r = '<remainder>'
            state.commands[r] = lambda: api.run(remainder_command)
            commands_to_run.append((r, [], {}, [], [], []))

        if state.output.debug:
            names = ", ".join(x[0] for x in commands_to_run)
            print("Commands to run: %s" % names)

        # At this point all commands must exist, so execute them in order.
        for name, args, kwargs, cli_hosts, cli_roles, cli_exclude_hosts in commands_to_run:
            # Get callable by itself
            task = crawl(name, state.commands)
            # Set current task name (used for some error messages)
            state.env.command = name
            # Set host list (also copy to env)
            state.env.all_hosts = hosts = get_hosts(
                task, cli_hosts, cli_roles, cli_exclude_hosts)
            # If hosts found, execute the function on each host in turn
            for host in hosts:
                # Preserve user
                prev_user = state.env.user
                # Split host string and apply to env dict
                username, hostname, port = interpret_host_string(host)
                # Log to stdout
                if state.output.running:
                    print("[%s] Executing task '%s'" % (host, name))
                # Actually run command
                _run_task(task, args, kwargs)
                # Put old user back
                state.env.user = prev_user
            # If no hosts found, assume local-only and run once
            if not hosts:
                _run_task(task, args, kwargs)
        # If we got here, no errors occurred, so print a final note.
        if state.output.status:
            print("\nDone.")
    except SystemExit:
        # a number of internal functions might raise this one.
        raise
    except KeyboardInterrupt:
        if state.output.status:
            print >> sys.stderr, "\nStopped."
        sys.exit(1)
    except:
        sys.excepthook(*sys.exc_info())
        # we might leave stale threads if we don't explicitly exit()
        sys.exit(1)
    finally:
        disconnect_all()
    sys.exit(0)<|MERGE_RESOLUTION|>--- conflicted
+++ resolved
@@ -201,14 +201,10 @@
         if is_task_object(obj):
             state.env.new_style_tasks = True
             new_style_tasks[obj.name] = obj
-<<<<<<< HEAD
-        elif is_classic_task(tup):
-=======
             if obj.aliases is not None:
                 for alias in obj.aliases:
                     new_style_tasks[alias] = obj
-        elif is_task(tup):
->>>>>>> 536025de
+        elif is_classic_task(tup):
             classic_tasks[name] = obj
         elif is_task_module(obj):
             docs, newstyle, classic = load_tasks_from_module(obj)
